#include <stdio.h>
#include <stdlib.h>
#include <sys/mman.h>
#include <fcntl.h>
#include <string.h>
#include <semaphore.h>
#include <pthread.h>

#include "benchmark.h"

#define N 10000
#define MULTIPLICATEUR 1024


int main (int argc, char *argv[])  {
	int perfbef = argc>1 && strncmp(argv[1], "--before", 9);
	int perfaft = argc>1 &&strncmp(argv[1], "--after", 8);


	// Déclare un timer, ainsi que deux recorder qui vont contenir les résultats de l'exécution du programme
	timer *t = timer_alloc();
	recorder* bftf_rec = recorder_alloc("memfor-beforefork.csv");
 	recorder* aftf_rec = recorder_alloc("memfor-aftfork.csv");
	recorder* aftm_rec = recorder_alloc("memfor-aftmodif.csv");

	pid_t pid;
	int status, i,j,k,res;
	for (i = MULTIPLICATEUR; i < N; i+=MULTIPLICATEUR) {

		if(perfligne || perfcolonne)
			i = N;

		char ** tab = malloc(i*sizeof(char*));
		for(j=0; j<i; j++)
			tab[j] = malloc(i*sizeof(char));

<<<<<<< HEAD
		if( ! (perfbef || perfaft)){
			start_timer(t);
			for(j=0; i<i; j++) 
				for(k=0; k<i; k++) {
					res +=tab[j][k];
					tab[j][k]=j+k;
			}
			write_record(bftf_rec, i/MULTIPLICATEUR, stop_timer(t));	
		}
=======
		start_timer(t);
		for(j=0; j<i; j++)
			for(k=0; k<i; k++) {
				res +=tab[j][k];
				tab[j][k]=j+k;
		}
		write_record(bftf_rec, i/MULTIPLICATEUR, stop_timer(t));

>>>>>>> df909676

		pid = fork();

		if (pid == -1) {
			// erreur à l'exécution de fork
			perror("fork");
			return EXIT_FAILURE;
		}
		// pas d'erreur
		// BEGIN
		if (pid == 0) {
			// processus fils
			sleep(1);

			k=1;
			j=1;

<<<<<<< HEAD
			if(!perfaft) {
			      	start_timer(t);
				for(j=0; i<i; j++) 
					for(k=0; k<i; k++) {
						res +=tab[j][k];
						tab[j][k]=j+k;
					}	
				write_record(aftf_rec, i/MULTIPLICATEUR, stop_timer(t));	
			}

			sleep(1);
			
			if(! perfbef) {
				start_timer(t);
				for(j=0; i<i; j++) 
					for(k=0; k<i; k++) {
						res +=tab[j][k];
						tab[j][k]=j+k;
				}
				write_record(aftm_rec, i/MULTIPLICATEUR, stop_timer(t));	
			}
=======
            start_timer(t);
			for(j=0; j<i; j++)
				for(k=0; k<i; k++) {
					res +=tab[j][k];
					tab[j][k]=j+k;
				}
			write_record(aftf_rec, i/MULTIPLICATEUR, stop_timer(t));

			sleep(1);

			start_timer(t);
			for(j=0; j<i; j++)
				for(k=0; k<i; k++) {
					res +=tab[j][k];
					tab[j][k]=j+k;
			}
			write_record(aftm_rec, i/MULTIPLICATEUR, stop_timer(t));

>>>>>>> df909676

		      	recorder_free(bftf_rec);
		  	recorder_free(aftf_rec);
			recorder_free(aftm_rec);
			timer_free(t);
		      	return EXIT_SUCCESS;
		}
		else {
		     	// processus père
		      	pid = waitpid(pid, &status, 0);
		      	if (pid == -1) {
				perror("wait");
				return EXIT_FAILURE;
		      	}
		}
	    	// END
	}

	recorder_free(bftf_rec);
  	recorder_free(aftf_rec);
	recorder_free(aftm_rec);
	timer_free(t);

  return EXIT_SUCCESS;
}<|MERGE_RESOLUTION|>--- conflicted
+++ resolved
@@ -34,26 +34,16 @@
 		for(j=0; j<i; j++)
 			tab[j] = malloc(i*sizeof(char));
 
-<<<<<<< HEAD
 		if( ! (perfbef || perfaft)){
 			start_timer(t);
-			for(j=0; i<i; j++) 
+			for(j=0; j<i; j++) 
 				for(k=0; k<i; k++) {
 					res +=tab[j][k];
 					tab[j][k]=j+k;
 			}
 			write_record(bftf_rec, i/MULTIPLICATEUR, stop_timer(t));	
 		}
-=======
-		start_timer(t);
-		for(j=0; j<i; j++)
-			for(k=0; k<i; k++) {
-				res +=tab[j][k];
-				tab[j][k]=j+k;
-		}
-		write_record(bftf_rec, i/MULTIPLICATEUR, stop_timer(t));
 
->>>>>>> df909676
 
 		pid = fork();
 
@@ -71,10 +61,9 @@
 			k=1;
 			j=1;
 
-<<<<<<< HEAD
 			if(!perfaft) {
 			      	start_timer(t);
-				for(j=0; i<i; j++) 
+				for(j=0; j<i; j++) 
 					for(k=0; k<i; k++) {
 						res +=tab[j][k];
 						tab[j][k]=j+k;
@@ -86,33 +75,13 @@
 			
 			if(! perfbef) {
 				start_timer(t);
-				for(j=0; i<i; j++) 
+				for(j=0; j<i; j++) 
 					for(k=0; k<i; k++) {
 						res +=tab[j][k];
 						tab[j][k]=j+k;
 				}
 				write_record(aftm_rec, i/MULTIPLICATEUR, stop_timer(t));	
 			}
-=======
-            start_timer(t);
-			for(j=0; j<i; j++)
-				for(k=0; k<i; k++) {
-					res +=tab[j][k];
-					tab[j][k]=j+k;
-				}
-			write_record(aftf_rec, i/MULTIPLICATEUR, stop_timer(t));
-
-			sleep(1);
-
-			start_timer(t);
-			for(j=0; j<i; j++)
-				for(k=0; k<i; k++) {
-					res +=tab[j][k];
-					tab[j][k]=j+k;
-			}
-			write_record(aftm_rec, i/MULTIPLICATEUR, stop_timer(t));
-
->>>>>>> df909676
 
 		      	recorder_free(bftf_rec);
 		  	recorder_free(aftf_rec);
