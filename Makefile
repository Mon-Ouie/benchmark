--- conflicted
+++ resolved
@@ -5,15 +5,12 @@
 #include io.mk
 #include mmap.mk
 #include shm.mk
-<<<<<<< HEAD
 #include shell.mk
 #include argfct.mk
 include mutsem.mk
-
-=======
 #include types.mk
 include amdahl.mk
->>>>>>> 383f3f1b
+
 # TODO mesure function call
 # TODO memcpy taille de la zone mémoire, alignement 32 Bits (remove packed)
 # TODO matrice ligne par ligne colonne par colonne
