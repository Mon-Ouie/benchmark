--- conflicted
+++ resolved
@@ -6,12 +6,8 @@
 endif
 
 show-html-doc: doc
-<<<<<<< HEAD
-        xdg-open doc/html/index.html &
-=======
 	$(OPEN) doc/html/index.html &
 
->>>>>>> df909676
 doc:
 	doxygen Doxyfile
 
