	S1: Nicolas
[x]		bash loop vs C loop
	S2: Maxime
[x]		int vs long long int vs float
	S3: Benoît
[x]		free vs stack
	S3: Nicolas
[.]		malloc vs calloc
	S4: Nicolas
[x]		matrice ligne par ligne ou colonne par colonne
[?]     PERF cache miss
	S5: Nicolas
[x]		passer tableau ou pointeur
	S5: Maxime
[x]		thread (Ahmdal) FUSION avec "thread vs processus"
	S7: Nicolas
[x]		Semaphore vs Mutex
	S8: Maxime
<<<<<<< HEAD
[x]		thread vs processus
=======
[x]		Amdahl thread vs processus
[?]     PERF changement de contexte + migration processus
>>>>>>> df909676
	S9: Benoît
[x]		read vs write vs printf vs scanf vs SYNC
	S9: Maxime
[x]		pipe ping pong
    S9: Benoît
[x]		ficher texte vs fichiers binaires (int, float).
        	Montrer la couche de l'ASCII
	S11: Benoît
[.]		performance, mmap
        lis du début à la fin par block avec read ou mmap
	S12: Nicolas
[x]		fork -> modifier la mémoire ! lecture vs écriture
[?]     PERF tlb miss
	S12:
[?]		shm/process vs heap/threads (cache, forcer sur un processeur)

	Other: Benoît
[x]		html généré


Nomenclature : 	[x] fait avec de bon graphique
		[.] en cours
		[?] à attribuer
		[ ] à faire
		[%] fait avec de mauvais graphique<|MERGE_RESOLUTION|>--- conflicted
+++ resolved
@@ -16,12 +16,8 @@
 	S7: Nicolas
 [x]		Semaphore vs Mutex
 	S8: Maxime
-<<<<<<< HEAD
-[x]		thread vs processus
-=======
 [x]		Amdahl thread vs processus
 [?]     PERF changement de contexte + migration processus
->>>>>>> df909676
 	S9: Benoît
 [x]		read vs write vs printf vs scanf vs SYNC
 	S9: Maxime
